--- conflicted
+++ resolved
@@ -25,12 +25,7 @@
 import { MenuFoldOutlined, MenuUnfoldOutlined, ReloadOutlined, GithubFilled, UserOutlined } from '@ant-design/icons';
 import { observable } from 'mobx';
 import { SyncIcon, ChevronRightIcon, ToolsIcon } from '@primer/octicons-v2-react';
-<<<<<<< HEAD
-import { LayoutBypass, RadioOptionGroup } from '../utils/tsxUtils';
-import prettyMilliseconds from 'pretty-ms';
-=======
-import { LayoutBypass, toSafeString } from '../utils/tsxUtils';
->>>>>>> 17ce7156
+import { LayoutBypass, RadioOptionGroup, toSafeString } from '../utils/tsxUtils';
 import { UserPreferencesButton } from './misc/UserPreferences';
 
 const { Content, Footer, Sider } = Layout;
