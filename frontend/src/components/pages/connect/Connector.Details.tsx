/**
 * Copyright 2022 Redpanda Data, Inc.
 *
 * Use of this software is governed by the Business Source License
 * included in the file https://github.com/redpanda-data/redpanda/blob/dev/licenses/bsl.md
 *
 * As of the Change Date specified in that file, in accordance with
 * the Business Source License, use of this software will be governed
 * by the Apache License, Version 2.0
 */

/* eslint-disable no-useless-escape */
import { Modal, Skeleton, Tooltip } from 'antd';
import { useEffect, useState } from 'react';
import { observer, useLocalObservable } from 'mobx-react';
import { comparer } from 'mobx';
import { appGlobal } from '../../../state/appGlobal';
import { api } from '../../../state/backendApi';
import { ClusterConnectorInfo, ConnectorError, DataType, PropertyImportance } from '../../../state/restInterfaces';
import { uiSettings } from '../../../state/ui';
import { Code, findPopupContainer } from '../../../utils/tsxUtils';
import { sortField } from '../../misc/common';
import { KowlTable } from '../../misc/KowlTable';
import { PageComponent, PageInitHelper } from '../Page';
import { ConnectClusterStore } from '../../../state/connect/state';
import { ConfigPage } from './dynamic-ui/components';
import './helper';
import { ConfirmModal, NotConfigured, statusColors, TaskState } from './helper';
import PageContent from '../../misc/PageContent';
import { delay } from '../../../utils/utils';
import { Button, Alert, AlertIcon, Box, CodeBlock, Flex, Grid, Heading, Tabs, Text, useDisclosure, Modal as RPModal, ModalOverlay, ModalContent, ModalHeader, ModalCloseButton, ModalBody, ModalFooter } from '@redpanda-data/ui';
import Section from '../../misc/Section';
import React from 'react';
import { getConnectorFriendlyName } from './ConnectorBoxCard';

export type UpdatingConnectorData = { clusterName: string; connectorName: string };
export type RestartingTaskData = { clusterName: string; connectorName: string; taskId: number };
interface LocalConnectorState {
    pausingConnector: ClusterConnectorInfo | null;
    restartingConnector: ClusterConnectorInfo | null;
    updatingConnector: UpdatingConnectorData | null;
    restartingTask: RestartingTaskData | null;
    deletingConnector: string | null;
}
const KafkaConnectorMain = observer(
    ({
        clusterName,
        connectorName,
        refreshData,
    }: {
        clusterName: string;
        connectorName: string;
        refreshData: (force: boolean) => Promise<void>;
    }) => {
        const [connectClusterStore] = useState(ConnectClusterStore.getInstance(clusterName));

        useEffect(() => {
            const init = async () => {
                await connectClusterStore.setup();
            };
            init();
        }, [connectClusterStore]);

        const $state = useLocalObservable<LocalConnectorState>(() => ({
            pausingConnector: null,
            restartingConnector: null,
            updatingConnector: null,
            restartingTask: null,
            deletingConnector: null,
        }));
        if (!connectClusterStore.isInitialized)
            return (
                <div>
                    <Skeleton loading={true} active={true} paragraph={{ rows: 20, width: '100%' }} />
                </div>
            );

        const connectorStore = connectClusterStore.getConnectorStore(connectorName);

        const connector = connectClusterStore.getRemoteConnector(connectorName);

        const canEdit = connectClusterStore.canEdit;
        if (!connector) return null;

        return <>
<<<<<<< HEAD
            {/* Title */}
            <Flex flexDirection="row" alignItems="center" gap="1em">
                <span style={{ fontSize: 'x-large', fontWeight: 600 }}>
                    {connectorName}
                </span>
            </Flex>

=======
>>>>>>> ed45e2e7
            {/* [Pause] [Restart] [Delete] */}
            <Flex flexDirection="row" alignItems="center" gap="3">

                {/* [View JSON Config] */}
                <ViewConfigModalButton connector={connector} />

                {/* [Pause/Resume]  [Restart] */}
                {connectClusterStore.validateConnectorState(connectorName, ['FAILED', 'UNASSIGNED']) ? (
                    null
                ) : (
                    <>
                        <Tooltip
                            placement="top"
                            trigger={!canEdit ? 'hover' : 'none'}
                            mouseLeaveDelay={0}
                            getPopupContainer={findPopupContainer}
                            overlay={'You don\'t have \'canEditConnectCluster\' permissions for this connect cluster'}
                        >
                                <Button disabled={!canEdit} onClick={() => ($state.pausingConnector = connector)} variant="outline" minWidth="32">
                                {connectClusterStore.validateConnectorState(connectorName, ['RUNNING']) ? 'Pause' : 'Resume'}
                            </Button>
                        </Tooltip>
                        <Tooltip
                            placement="top"
                            trigger={!canEdit ? 'hover' : 'none'}
                            mouseLeaveDelay={0}
                            getPopupContainer={findPopupContainer}
                            overlay={'You don\'t have \'canEditConnectCluster\' permissions for this connect cluster'}
                        >
                                <Button disabled={!canEdit} onClick={() => ($state.restartingConnector = connector)} variant="outline" minWidth="32">
                                Restart
                            </Button>
                        </Tooltip>
                    </>
                )}

                {/* [Delete] */}
                <Tooltip
                    placement="top"
                    trigger={!canEdit ? 'hover' : 'none'}
                    mouseLeaveDelay={0}
                    getPopupContainer={findPopupContainer}
                    overlay={'You don\'t have \'canEditConnectCluster\' permissions for this connect cluster'}
                >
                    <Button
                        variant="outline"
                        colorScheme="red"
                        disabled={!canEdit}
                        onClick={() => ($state.deletingConnector = connectorName)}
                        minWidth="32"
                    >
                        Delete
                    </Button>
                </Tooltip>
            </Flex>

            <Tabs isLazy marginBlock="2"
                size="lg"
                items={[
                    {
                        key: 'overview',
                        name: 'Overview',
                        component: <Box mt="8">
                            <ConfigOverviewTab clusterName={clusterName} connectClusterStore={connectClusterStore} connector={connector} />
                        </Box>
                    },
                    {
                        key: 'configuration',
                        name: 'Configuration',
                        component: <Box mt="8">
                            <Box maxWidth="800px">
                                <ConfigPage connectorStore={connectorStore} />
                            </Box>

                            {/* Update Config Button */}
                            <div style={{ marginTop: '1em' }}>
                                <div style={{ display: 'flex', margin: '1em 0', marginBottom: '1.5em' }}>
                                    <Tooltip
                                        placement="top"
                                        trigger={!canEdit ? 'hover' : 'none'}
                                        mouseLeaveDelay={0}
                                        getPopupContainer={findPopupContainer}
                                        overlay={'You don\'t have \'canEditConnectCluster\' permissions for this connect cluster'}
                                    >
                                        <Button
                                            variant="outline"
                                            style={{ width: '200px' }}
                                            disabled={(() => {
                                                if (!canEdit) return true;
                                                if (!connector) return true;
                                                if (comparer.shallow(connector.config, connectorStore.getConfigObject())) return true;
                                            })()}
                                            onClick={() => {
                                                $state.updatingConnector = { clusterName, connectorName };
                                            }}
                                        >
                                            Update Config
                                        </Button>
                                    </Tooltip>
                                </div>
                            </div>
                        </Box>
                    }
                ]}
            />


            {/* Pause/Resume Modal */}
            <ConfirmModal<ClusterConnectorInfo>
                target={() => $state.pausingConnector}
                clearTarget={() => ($state.pausingConnector = null)}
                content={(c) => (
                    <>
                        {connectClusterStore.validateConnectorState(connectorName, ['RUNNING']) ? 'Pause' : 'Resume'} connector{' '}
                        <strong>{c.name}</strong>?
                    </>
                )}
                successMessage={(c) => (
                    <>
                        {connectClusterStore.validateConnectorState(connectorName, ['RUNNING']) ? 'Resumed' : 'Paused'} connector{' '}
                        <strong>{c.name}</strong>
                    </>
                )}
                onOk={async (c) => {
                    if (connectClusterStore.validateConnectorState(connectorName, ['RUNNING']))
                        await api.pauseConnector(clusterName, c.name);
                    else await api.resumeConnector(clusterName, c.name);
                    await delay(500);
                    await refreshData(true);
                }}
            />

            {/* Restart */}
            <ConfirmModal<ClusterConnectorInfo>
                target={() => $state.restartingConnector}
                clearTarget={() => ($state.restartingConnector = null)}
                content={(c) => (
                    <>
                        Restart connector <strong>{c.name}</strong>?
                    </>
                )}
                successMessage={(c) => (
                    <>
                        Successfully restarted connector <strong>{c.name}</strong>
                    </>
                )}
                onOk={async (c) => {
                    await api.restartConnector(clusterName, c.name);
                    await refreshData(true);
                }}
            />

            {/* Update Config */}
            <ConfirmModal<UpdatingConnectorData>
                target={() => $state.updatingConnector}
                clearTarget={() => ($state.updatingConnector = null)}
                content={(c) => (
                    <>
                        Update configuration of connector <strong>{c.connectorName}</strong>?
                    </>
                )}
                successMessage={(c) => (
                    <>
                        Successfully updated config of <strong>{c.connectorName}</strong>
                    </>
                )}
                onOk={async (c) => {
                    connectClusterStore.getConnectorStore(c.connectorName);
                    await connectClusterStore.updateConnnector(c.connectorName);
                    appGlobal.history.push(`/connect-clusters/${encodeURIComponent(clusterName)}`);
                    await refreshData(true);
                }}
            />

            {/* Restart Task */}
            <ConfirmModal<RestartingTaskData>
                target={() => $state.restartingTask}
                clearTarget={() => ($state.restartingTask = null)}
                content={(c) => (
                    <>
                        Restart task <strong>{c.taskId}</strong> of <strong>{c.connectorName}</strong>?
                    </>
                )}
                successMessage={(c) => (
                    <>
                        Successfully restarted <strong>{c.taskId}</strong> of <strong>{c.connectorName}</strong>
                    </>
                )}
                onOk={async (c) => {
                    await api.restartTask(c.clusterName, c.connectorName, c.taskId);
                    await refreshData(true);
                }}
            />

            {/* Delete Connector */}
            <ConfirmModal<string>
                target={() => $state.deletingConnector}
                clearTarget={() => ($state.deletingConnector = null)}
                content={(c) => (
                    <>
                        Delete connector <strong>{c}</strong>?
                    </>
                )}
                successMessage={(c) => (
                    <>
                        Deleted connector <strong>{c}</strong>
                    </>
                )}
                onOk={async (_connectorName) => {
                    await connectClusterStore.deleteConnector(connectorName);
                    appGlobal.history.push(`/connect-clusters/${encodeURIComponent(clusterName)}`);
                    await refreshData(true);
                }}
            />
        </>

    }
);

const ConfigOverviewTab = observer((p: {
    clusterName: string,
    connectClusterStore: ConnectClusterStore,
    connector: ClusterConnectorInfo,
}) => {
    const { connectClusterStore, connector } = p;
    const connectorName = connector.name;

    return <>
        <Grid
            templateAreas={`
                "errors errors"
                "health details"
                "tasks details"
            `}
            gridTemplateRows="auto"
            alignItems="start"
            gap="6"
        >
            <Flex gridArea="errors" flexDirection="column" gap="2">
                {connector.errors.map(e => <ConnectorErrorModal key={e.title} error={e} />)}
            </Flex>

            <Section gridArea="health">
                <Flex flexDirection="row" gap="4" m="1">
<<<<<<< HEAD
                    <Box width="5px" borderRadius="3px" background={statusColors[connector.status]} backgroundColor="gra" />
=======
                    <Box width="5px" borderRadius="3px" background={statusColors[connector.status]} />
>>>>>>> ed45e2e7

                    <Flex flexDirection="column">
                        <Text fontWeight="semibold" fontSize="3xl">{connector.status}</Text>
                        <Text opacity=".5">Status</Text>
                    </Flex>
                </Flex>
            </Section>

            <Section py={4} gridArea="tasks" minWidth="500px">
                <Flex alignItems="center" mt="2" mb="6" gap="2">
                    <Heading as="h3" fontSize="1rem" fontWeight="semibold" textTransform="uppercase" color="blackAlpha.800">
                        Tasks
                    </Heading>
                    <Text opacity=".5" fontWeight="normal">({connectClusterStore.getConnectorTasks(connectorName)?.length || 0})</Text>
                </Flex>
                <KowlTable
                    key="taskList"
                    dataSource={connectClusterStore.getConnectorTasks(connectorName)}
                    columns={[
                        {
                            title: 'Task',
                            dataIndex: 'taskId',
                            width: 200,
                            sorter: sortField('taskId'),
                            defaultSortOrder: 'ascend',
                            render: (v) => <Code nowrap>Task-{v}</Code>,
                        },
                        {
                            title: 'Status',
                            dataIndex: 'state',
                            sorter: sortField('state'),
                            render: (_, r) => <TaskState observable={r} />,
                            filterType: { type: 'enum', optionClassName: 'capitalize', toDisplay: (x) => String(x).toLowerCase() },
                        },
                        {
                            title: 'Worker',
                            dataIndex: 'workerId',
                            sorter: sortField('workerId'),
                            render: (_, r) => <Code nowrap>{r.workerId}</Code>,
                            filterType: { type: 'enum' },
                        }
                    ]}
                    rowKey="taskId"
                    search={{
                        searchColumnIndex: 0,
                        isRowMatch: (row, regex) =>
                            regex.test(String(row.taskId)) || regex.test(row.state) || regex.test(row.workerId),
                    }}
                    observableSettings={uiSettings.kafkaConnect.connectorDetails}
                    pagination={{
                        defaultPageSize: 10,
                    }}
                />
            </Section>

            <Section py={4} gridArea="details">
                <Heading as="h3" mb="6" mt="2" fontSize="1rem" fontWeight="semibold" textTransform="uppercase" color="blackAlpha.800">
                    Connector Details
                </Heading>

                <ConnectorDetails clusterName={p.clusterName} connectClusterStore={connectClusterStore} connector={connector} />
            </Section>
        </Grid>

    </>
});

const ConnectorErrorModal = observer((p: { error: ConnectorError }) => {
    const { isOpen, onOpen, onClose } = useDisclosure();

    const errorType = p.error.type == 'ERROR'
        ? 'error'
        : 'warning';

    return <>
        <Alert status={errorType} variant="solid" height="12" borderRadius="8px" onClick={onOpen}>
            <AlertIcon />
            {p.error.title}
            <Button ml="auto" variant="ghost" colorScheme="gray" size="sm" mt="1px">View details</Button>
        </Alert>

        <RPModal onClose={onClose} size="6xl" isOpen={isOpen}>
            <ModalOverlay />
            <ModalContent>
                <ModalHeader>{p.error.title}</ModalHeader>
                <ModalCloseButton />
                <ModalBody>
<<<<<<< HEAD
                    <CodeBlock language="json" codeString={p.error.content} />
=======
                    <CodeBlock language="json" codeString={p.error.content} showScroll={false} />
>>>>>>> ed45e2e7
                </ModalBody>
                <ModalFooter>
                    <Button onClick={onClose}>Close</Button>
                </ModalFooter>
            </ModalContent>
        </RPModal>
    </>
});

@observer
class KafkaConnectorDetails extends PageComponent<{ clusterName: string; connector: string }> {
    initPage(p: PageInitHelper): void {
        const clusterName = decodeURIComponent(this.props.clusterName);
        const connector = decodeURIComponent(this.props.connector);
        p.title = connector;
        p.addBreadcrumb('Connectors', '/connect-clusters');
        p.addBreadcrumb(clusterName, `/connect-clusters/${encodeURIComponent(clusterName)}`);
        p.addBreadcrumb(connector, `/connect-clusters/${encodeURIComponent(clusterName)}/${encodeURIComponent(connector)}`);
        this.refreshData(false);
        appGlobal.onRefresh = () => this.refreshData(true);
    }

    async refreshData(force: boolean): Promise<void> {
        await api.refreshConnectClusters(force);
    }

    render() {
        const clusterName = decodeURIComponent(this.props.clusterName);
        const connectorName = decodeURIComponent(this.props.connector);

        if (api.connectConnectors?.isConfigured === false) return <NotConfigured />;

        return (
            <PageContent>
                <KafkaConnectorMain clusterName={clusterName} connectorName={connectorName} refreshData={this.refreshData} />
            </PageContent>
        );
    }
}

export default KafkaConnectorDetails;

const ViewConfigModalButton = (p: { connector: ClusterConnectorInfo }) => {
    const [showConfig, setShowConfig] = useState(false);

    const closeConfigModal = () => setShowConfig(false);
    const viewConfigModal = <Modal open={showConfig} onOk={closeConfigModal} onCancel={closeConfigModal} cancelButtonProps={{ style: { display: 'none' } }}
        bodyStyle={{ paddingBottom: '8px', paddingTop: '14px' }}
        centered
        closable={false} maskClosable={true}
        okText="Close" width="60%"
    >
        <>
            <Flex alignItems="center" mb="8px">
                <Box fontSize="medium" fontWeight={500}>Connector Config (JSON)</Box>
            </Flex>

            <CodeBlock codeString={p.connector.jsonConfig} language="json" showCopyButton />
        </>
    </Modal>;

    return <>
        <Button variant="outline" onClick={() => setShowConfig(true)}>View JSON Config</Button>
        {viewConfigModal}
    </>
};

const ConnectorDetails = observer((p: {
    clusterName: string,
    connectClusterStore: ConnectClusterStore,
    connector: ClusterConnectorInfo,
}) => {
    const store = p.connectClusterStore.getConnectorStore(p.connector.name);

    const allProps = [...store.propsByName.values()];

    const items = allProps
        .filter(x => {
            if (x.isHidden) return false;
            if (x.entry.definition.type == DataType.Password) return false;
            if (x.entry.definition.importance != PropertyImportance.High) return false;

            if (!x.value) return false;
            if (x.name == 'name') return false;

            return true;
        })
        .orderBy(x => {
            let i = 0;
            for (const s of store.connectorStepDefinitions)
                for (const g of s.groups)
                    for (const p of g.config_keys) {
                        if (p == x.name)
                            return i;
                        i++
                    }

            return 0;
        });

    const displayEntries = items.map(e => {
        const r = {
            name: e.entry.definition.display_name,
            value: String(e.value)
        };

        // Try to undo mapping
        if (e.entry.metadata.recommended_values?.length) {
            const match = e.entry.metadata.recommended_values.find(x => x.value == e.value);
            if (match) {
                r.value = String(match.display_name);
            }
        }

        return r;
    });

    displayEntries.unshift({
        name: 'Type',
        value: (p.connector.type == 'source' ? 'Import from' : 'Export to')
            + ' '
            + getConnectorFriendlyName(p.connector.class)
    });

    return <Grid templateColumns="auto 1fr" rowGap="3" columnGap="10">
        {displayEntries.map(x =>
            <React.Fragment key={x.name}>
                <Text fontWeight="semibold" whiteSpace="nowrap">{x.name}</Text>
                <Text whiteSpace="nowrap" textOverflow="ellipsis" overflow="hidden" title={x.value}>{x.value}</Text>
            </React.Fragment>
        )}
    </Grid>
});<|MERGE_RESOLUTION|>--- conflicted
+++ resolved
@@ -83,16 +83,6 @@
         if (!connector) return null;
 
         return <>
-<<<<<<< HEAD
-            {/* Title */}
-            <Flex flexDirection="row" alignItems="center" gap="1em">
-                <span style={{ fontSize: 'x-large', fontWeight: 600 }}>
-                    {connectorName}
-                </span>
-            </Flex>
-
-=======
->>>>>>> ed45e2e7
             {/* [Pause] [Restart] [Delete] */}
             <Flex flexDirection="row" alignItems="center" gap="3">
 
@@ -337,11 +327,7 @@
 
             <Section gridArea="health">
                 <Flex flexDirection="row" gap="4" m="1">
-<<<<<<< HEAD
-                    <Box width="5px" borderRadius="3px" background={statusColors[connector.status]} backgroundColor="gra" />
-=======
                     <Box width="5px" borderRadius="3px" background={statusColors[connector.status]} />
->>>>>>> ed45e2e7
 
                     <Flex flexDirection="column">
                         <Text fontWeight="semibold" fontSize="3xl">{connector.status}</Text>
@@ -429,11 +415,7 @@
                 <ModalHeader>{p.error.title}</ModalHeader>
                 <ModalCloseButton />
                 <ModalBody>
-<<<<<<< HEAD
-                    <CodeBlock language="json" codeString={p.error.content} />
-=======
                     <CodeBlock language="json" codeString={p.error.content} showScroll={false} />
->>>>>>> ed45e2e7
                 </ModalBody>
                 <ModalFooter>
                     <Button onClick={onClose}>Close</Button>
