/**
 * Copyright 2022 Redpanda Data, Inc.
 *
 * Use of this software is governed by the Business Source License
 * included in the file https://github.com/redpanda-data/redpanda/blob/dev/licenses/bsl.md
 *
 * As of the Change Date specified in that file, in accordance with
 * the Business Source License, use of this software will be governed
 * by the Apache License, Version 2.0
 */



import { Alert, Button, Empty, message, Modal, Popover, Statistic } from 'antd';
import { observer } from 'mobx-react';
import React, { Component, CSSProperties, useState } from 'react';

import { api } from '../../../state/backendApi';
import { ApiError, ClusterConnectorInfo, ClusterConnectors, ClusterConnectorTaskInfo, ConnectorState, ConnectorStatus } from '../../../state/restInterfaces';
import { findPopupContainer, ZeroSizeWrapper } from '../../../utils/tsxUtils';

import ElasticLogo from '../../../assets/connectors/elastic.svg';
import MsSqlLogo from '../../../assets/connectors/mssql.png';
import MySqlLogo from '../../../assets/connectors/mysql.svg';
import MongoDBLogo from '../../../assets/connectors/mongodb.png';
import DebeziumLogo from '../../../assets/connectors/debezium.png';
import ConfluentLogo from '../../../assets/connectors/confluent.png';
import ApacheLogo from '../../../assets/connectors/apache.svg';
import HdfsLogo from '../../../assets/connectors/hdfs.png';
import JdbcLogo from '../../../assets/connectors/jdbc.png';
import AmazonS3 from '../../../assets/connectors/amazon-s3.png';
import PostgresqlLogo from '../../../assets/connectors/postgres.png';
import SalesforceLogo from '../../../assets/connectors/salesforce.png';
import ServicenowLogo from '../../../assets/connectors/servicenow.png';
import RedpandaLogo from '../../../assets/connectors/redpanda.svg';
import BigQueryLogo from '../../../assets/connectors/google-bigquery.svg';
import GoogleCloudStorageLogo from '../../../assets/connectors/google-cloud-storage.png';
import PubSubLogo from '../../../assets/connectors/google-pub-sub.svg';
import SnowflakeLogo from '../../../assets/connectors/snowflake.png';
import CassandraLogo from '../../../assets/connectors/cassandra.png';
import DB2Logo from '../../../assets/connectors/db2.png';
import TwitterLogo from '../../../assets/connectors/twitter.svg';
import Neo4jLogo from '../../../assets/connectors/neo4j.svg';
import { action, makeObservable, observable, runInAction } from 'mobx';
import { CheckCircleTwoTone, ExclamationCircleTwoTone, HourglassTwoTone, PauseCircleOutlined, WarningTwoTone } from '@ant-design/icons';
import Section from '../../misc/Section';
import PageContent from '../../misc/PageContent';
import { isEmbedded } from '../../../config';

interface ConnectorMetadata {
    readonly className?: string;         // match by exact match
    readonly classNamePrefix?: string;   // match by prefix

    readonly logo?: JSX.Element,         // img element for the connector
    readonly friendlyName?: string;      // override display name (instead of just 'className without namespace')
    readonly description?: string;
    readonly learnMoreLink?: string;
    readonly author?: string;
}

const fallbackConnector: ConnectorMetadata = { logo: <img src={RedpandaLogo} alt="Redpanda logo" className="connectorLogo" /> };

// Order of entries matters:
// - first step is checking if there is any exact match for 'className'
// - second step is going through the list and taking the first entry where 'classNamePrefix' matches
const connectorMetadata: ConnectorMetadata[] = [
    // Apache Connectors
    {
        classNamePrefix: 'org.apache.kafka.connect.mirror.MirrorSourceConnector',
        logo: <img src={ApacheLogo} alt="Apache Software Foundation logo" className="connectorLogo" />,
        author: 'Apache Software Foundation',
        friendlyName: 'Kafka cluster topics',
        description: 'Imports messages from another Kafka cluster, using MirrorSourceConnector',
        learnMoreLink: 'https://docs.redpanda.com/docs/deploy/deployment-option/cloud/managed-connectors/',
    } as const,
    {
        classNamePrefix: 'org.apache.kafka.connect.mirror.MirrorCheckpointConnector',
        logo: <img src={ApacheLogo} alt="Apache Software Foundation logo" className="connectorLogo" />,
        author: 'Apache Software Foundation',
        friendlyName: 'Kafka cluster offsets',
        description: 'Imports consumer group offsets from another Kafka cluster, using MirrorCheckpointConnector',
        learnMoreLink: 'https://docs.redpanda.com/docs/deploy/deployment-option/cloud/managed-connectors/',
    } as const,
    {
        classNamePrefix: 'org.apache.kafka.connect.mirror.MirrorHeartbeatConnector',
        logo: <img src={ApacheLogo} alt="Apache Software Foundation logo" className="connectorLogo" />,
        author: 'Apache Software Foundation',
        friendlyName: 'Heartbeat',
        description: 'Generates heartbeat messages to local heartbeat topic',
        learnMoreLink: 'https://docs.redpanda.com/docs/deploy/deployment-option/cloud/managed-connectors/',
    } as const,
    // Confluent Connectors
    {
        classNamePrefix: 'io.confluent.connect.hdfs.',
        logo: <img src={HdfsLogo} alt="HDFS logo" className="connectorLogo" />,
        author: 'Confluent'
    } as const,
    {
        classNamePrefix: 'io.confluent.connect.s3.',
        logo: <img src={AmazonS3} alt="Amazon S3 logo" className="connectorLogo" />,
        author: 'Confluent'
    } as const,
    {
        classNamePrefix: 'io.confluent.connect.jms.',
        logo: <img src={JdbcLogo} alt="JMS logo" className="connectorLogo" />,
        author: 'Confluent'
    } as const,
    {
        classNamePrefix: 'io.confluent.connect.jdbc.',
        logo: <img src={JdbcLogo} alt="JDBC logo" className="connectorLogo" />,
        author: 'Confluent'
    } as const,
    {
        classNamePrefix: 'io.confluent.connect.salesforce.',
        logo: <img src={SalesforceLogo} alt="Salesforce logo" className="connectorLogo" />,
        author: 'Confluent'
    } as const,
    {
        classNamePrefix: 'io.confluent.connect.servicenow.',
        logo: <img src={ServicenowLogo} alt="Servicenow logo" className="connectorLogo" />,
        author: 'Confluent'
    } as const,
    {
        classNamePrefix: 'io.confluent.connect.elasticsearch.',
        logo: <img src={ElasticLogo} alt="Elastic logo" className="connectorLogo" />,
        author: 'Confluent'
    } as const,
    {
        classNamePrefix: 'io.confluent.connect.gcp.pubsub.',
        logo: <img src={PubSubLogo} alt="Google PubSub logo" className="connectorLogo" />,
        author: 'Confluent'
    } as const,
    {
        classNamePrefix: 'io.confluent.connect.cassandra.',
        logo: <img src={CassandraLogo} alt="Cassandra logo" className="connectorLogo" />,
        author: 'Confluent'
    } as const,

    // Debezium Connectors
    {
        classNamePrefix: 'io.debezium.connector.sqlserver.',
        logo: <img src={MsSqlLogo} alt="MSSQL logo" className="connectorLogo" />,
        author: 'Debezium'
    } as const,
    {
        classNamePrefix: 'io.debezium.connector.mysql.',
        logo: <img src={MySqlLogo} alt="MySQL logo" className="connectorLogo" />,
        author: 'Debezium',
        friendlyName: 'MySQL (Debezium)',
        description: 'Imports a stream of changes from MySQL, Amazon RDS and Amazon Aurora',
        learnMoreLink: 'https://docs.redpanda.com/docs/deploy/deployment-option/cloud/managed-connectors/',
    } as const,
    {
        classNamePrefix: 'io.debezium.connector.mongodb.',
        logo: <img src={MongoDBLogo} alt="MongoDB logo" className="connectorLogo" />,
        author: 'Debezium'
    } as const,
    {
        classNamePrefix: 'io.debezium.connector.postgresql.',
        logo: <img src={PostgresqlLogo} alt="PostgreSQL logo" className="connectorLogo" />,
        author: 'Debezium',
        friendlyName: 'PostgreSQL (Debezium)',
        description: 'Imports a stream of changes from PostgreSQL',
        learnMoreLink: 'https://docs.redpanda.com/docs/deploy/deployment-option/cloud/managed-connectors/',
    } as const,
    {
        classNamePrefix: 'io.debezium.connector.cassandra.',
        logo: <img src={CassandraLogo} alt="Cassandra logo" className="connectorLogo" />,
        author: 'Debezium'
    } as const,
    {
        classNamePrefix: 'io.debezium.connector.db2.',
        logo: <img src={DB2Logo} alt="IBM DB2 logo" className="connectorLogo" />,
        author: 'Debezium'
    } as const,

    // Redpanda Connectors
    {
        classNamePrefix: 'com.redpanda.kafka.connect.s3.',
        logo: <img src={AmazonS3} alt="Amazon S3 logo" className="connectorLogo" />,
        author: 'Redpanda',
        friendlyName: 'S3',
        description: 'Exports messages to files in S3 buckets',
        learnMoreLink: 'https://docs.redpanda.com/docs/deploy/deployment-option/cloud/managed-connectors/create-s3-sink-connector/'
    } as const,
    {
        classNamePrefix: 'com.redpanda.kafka.connect.gcs.',
        logo: <img src={GoogleCloudStorageLogo} alt="Google Cloud Storage logo" className="connectorLogo" />,
        author: 'Redpanda',
        friendlyName: 'Google Cloud Storage',
        description: 'Exports messages to files in Google Cloud Storage',
        learnMoreLink: 'https://docs.redpanda.com/docs/deploy/deployment-option/cloud/managed-connectors/'
    } as const,
    {
        classNamePrefix: 'com.redpanda.kafka.connect.jdbc.JdbcSourceConnector',
        logo: <img src={RedpandaLogo} alt="Redpanda logo" className="connectorLogo" />,
        author: 'Redpanda',
        friendlyName: 'JDBC',
        description: 'Imports batches of rows from MySQL, PostgreSQL, SQLite and SQL Server',
        learnMoreLink: 'https://docs.redpanda.com/docs/deploy/deployment-option/cloud/managed-connectors/'
    } as const,
    {
        classNamePrefix: 'com.redpanda.kafka.connect.jdbc.JdbcSinkConnector',
        logo: <img src={RedpandaLogo} alt="Redpanda logo" className="connectorLogo" />,
        author: 'Redpanda',
        friendlyName: 'JDBC',
        description: 'Exports messages to tables in MySQL, PostgreSQL, SQLite and SQL Server',
        learnMoreLink: 'https://docs.redpanda.com/docs/deploy/deployment-option/cloud/managed-connectors/'
    } as const,

    // Stream Reactor / Lenses
    {
        classNamePrefix: 'com.datamountaineer.streamreactor.connect.cassandra.',
        logo: <img src={CassandraLogo} alt="Cassandra logo" className="connectorLogo" />,
        author: 'Lenses'
    } as const,

    // WePay Connectors
    {
        classNamePrefix: 'com.wepay.kafka.connect.bigquery.',
        logo: <img src={BigQueryLogo} alt="Google BigQuery logo" className="connectorLogo" />,
        author: 'WePay',
        friendlyName: 'Google BigQuery',
        description: 'Exports messages to Google BigQuery tables',
        learnMoreLink: 'https://docs.redpanda.com/docs/deploy/deployment-option/cloud/managed-connectors/'
    } as const,

    // Snowflake Connectors
    {
        classNamePrefix: 'com.snowflake.kafka.connector',
        logo: <img src={SnowflakeLogo} alt="Snowflake logo" className="connectorLogo" />,
        author: 'Snowflake',
        friendlyName: 'Snowflake',
        description: 'Exports messages to Snowflake tables',
        learnMoreLink: 'https://docs.redpanda.com/docs/deploy/deployment-option/cloud/managed-connectors/'
    } as const,

    // MongoDB Connectors
    {
        classNamePrefix: 'com.mongodb.kafka.connect.MongoSourceConnector',
        logo: <img src={MongoDBLogo} alt="MongoDB logo" className="connectorLogo" />,
        author: 'MongoDB',
        friendlyName: 'MongoDB',
        description: 'Imports collections from MongoDB',
        learnMoreLink: 'https://docs.redpanda.com/docs/deploy/deployment-option/cloud/managed-connectors/'
    } as const,
    {
        classNamePrefix: 'com.mongodb.kafka.connect.MongoSinkConnector',
        logo: <img src={MongoDBLogo} alt="MongoDB logo" className="connectorLogo" />,
        author: 'MongoDB',
        friendlyName: 'MongoDB',
        description: 'Exports messages to MongoDB collections',
        learnMoreLink: 'https://docs.redpanda.com/docs/deploy/deployment-option/cloud/managed-connectors/'
    } as const,

    // Community Connector
    {
        classNamePrefix: 'com.github.jcustenborder.kafka.connect.twitter',
        logo: <img src={TwitterLogo} alt="Twitter logo" className="connectorLogo" />,
        author: 'Jcustenborder'
    } as const,
    {
        classNamePrefix: 'streams.kafka.connect.sink.Neo4jSinkConnector',
        logo: <img src={Neo4jLogo} alt="Neo4j logo" className="connectorLogo" />,
        author: 'Neo4j Streams'
    } as const,
    {
        classNamePrefix: 'com.github.castorm.kafka.connect.http.HttpSourceConnector',
        logo: <img src={RedpandaLogo} alt="Redpanda Logo" className="connectorLogo" />,
        author: 'Cástor Rodríguez',
        friendlyName: 'HTTP',
        description: 'Imports data from HTTP services as batches or increments',
        learnMoreLink: 'https://docs.redpanda.com/docs/deploy/deployment-option/cloud/managed-connectors/'
    } as const,

    // Fallbacks with a very generous classname prefix (usually just the maintainers' logo)
    {
        classNamePrefix: 'io.debezium.',
        logo: <img src={DebeziumLogo} alt="Debezium logo" className="connectorLogo" />,
        author: 'Debezium',
    } as const,
    {
        classNamePrefix: 'io.confluent.',
        logo: <img src={ConfluentLogo} alt="Confluent logo" className="connectorLogo" />,
        author: 'Confluent',
    } as const,
    {
        classNamePrefix: 'com.redpanda.',
        logo: <img src={RedpandaLogo} alt="Redpanda logo" className="connectorLogo" />,
        author: 'Redpanda',
    } as const,
    {
        classNamePrefix: 'org.apache.kafka.',
        logo: <img src={ApacheLogo} alt="Apache Software Foundation logo" className="connectorLogo" />,
        author: 'Apache Software Foundation'
    } as const,
];

const connectorMetadataMatchCache: {
    [className: string]: ConnectorMetadata
} = {};

export function findConnectorMetadata(className: string): ConnectorMetadata | null {
    const c = className;

    // Quick and dirty cache
    // If cache has too many entries, remove some
    const cacheKeys = Object.keys(connectorMetadataMatchCache);
    if (cacheKeys.length > 200)
        for (const k of cacheKeys.slice(0, 5))
            delete connectorMetadataMatchCache[k];

    // try find in cache
    let meta = connectorMetadataMatchCache[c];
    if (meta) return meta;

    // look for exact match
    for (const e of connectorMetadata)
        if (e.className)
            if (e.className == c) {
                meta = e;
                break;
            }

    // look for prefix match
    if (!meta)
        for (const e of connectorMetadata)
            if (e.classNamePrefix)
                if (c.startsWith(e.classNamePrefix)) {
                    meta = e;
                    break;
                }

    // use fallback icon
    if (!meta) {
        meta = fallbackConnector;
    }

    // store entry in cache
    connectorMetadataMatchCache[c] = meta;
    return meta;
}



export const ConnectorClass = observer((props: { observable: { class: string; } }) => {
    const c = props.observable.class;
    const meta = findConnectorMetadata(c);
    const displayName = meta?.friendlyName ?? removeNamespace(c);

    return <div style={{ height: '1px', overflow: 'visible', display: 'flex', alignItems: 'center' }}>
        {meta && meta.logo &&
            <span style={{ verticalAlign: 'inherit', marginRight: '5px' }}>
                <ZeroSizeWrapper width="22px" transform="translateY(-1px)" >
                    <div style={{ width: '22px', height: '22px' }}>
                        {meta.logo}
                    </div>
                </ZeroSizeWrapper>
            </span>
        }

        <Popover placement="right" overlayClassName="popoverSmall"
            getPopupContainer={findPopupContainer}
            content={<div style={{ maxWidth: '500px', whiteSpace: 'pre-wrap' }}>
                {c}
            </div>}
        >
            {displayName}
        </Popover>
    </div>
});

export function removeNamespace(className: string): string {
    if (!className) return className;

    const lastDot = className.lastIndexOf('.');
    if (lastDot >= 0)
        return className.slice(lastDot + 1, undefined);

    return className;
}

export const OverviewStatisticsCard = observer(() => {
    const totalClusters = api.connectConnectors?.clusters?.length ?? '...';
    const totalConnectors = api.connectConnectors?.clusters?.sum(c => c.totalConnectors) ?? '...';

    return <Section py={4}>
        <div style={{ display: 'flex', gap: '1em' }}>
            <Statistic title="Connect Clusters" value={totalClusters} />
            <Statistic title="Total Connectors" value={totalConnectors} />
        </div>
    </Section>
});

export const ClusterStatisticsCard = observer((p: { clusterName: string }) => {

    if (isEmbedded())
        return null;

    const cluster = api.connectConnectors?.clusters?.first(x => x.clusterName == p.clusterName);

    const runningConnectors = cluster?.runningConnectors ?? '...';
    const totalConnectors = cluster?.totalConnectors ?? '...';

    const addr = cluster?.clusterAddress ?? '...';
    const version = cluster?.clusterInfo.version ?? '...';

    return <Section py={4}>
        <div style={{ display: 'flex', gap: '1em' }}>
            <Statistic title="Cluster" value={cluster?.clusterName} />

            <Statistic title="Connectors" value={`${runningConnectors} / ${totalConnectors}`} />
            <Statistic title="Address" value={addr} />
            <Statistic title="Version" value={version} />

        </div>
    </Section>
});

export const ConnectorStatisticsCard = observer((p: { clusterName: string, connectorName: string }) => {
    const cluster = api.connectConnectors?.clusters?.first(x => x.clusterName == p.clusterName);
    const connector = cluster?.connectors.first(x => x.name == p.connectorName);

    return <Section py={4}>
        <div style={{ display: 'flex', gap: '1em' }}>
            <Statistic title="Cluster" value={cluster?.clusterName} />
            <Statistic title="Connector" value={connector?.name} />

            <Statistic title="Tasks" value={`${connector?.runningTasks} / ${connector?.totalTasks}`} />
        </div>
    </Section>
});




export function NotConfigured() {
    return (
        <PageContent key="b">
            <Section>
                <Empty description={null}>
                    <div style={{ marginBottom: '1.5rem' }}>
                        <h2>Not Configured</h2>

                        <p>
                            Kafka Connect is not configured in Redpanda Console.
                            <br />
                            Setup the connection details to your Kafka Connect cluster in your Redpanda Console config, to view and control all your connectors and tasks.
                        </p>
                    </div>

                    <a target="_blank" rel="noopener noreferrer" href="https://docs.redpanda.com/docs/manage/console/">
                        <Button type="primary">Redpanda Console Config Documentation</Button>
                    </a>
                </Empty>
            </Section>
        </PageContent>
    );
}

@observer
export class ConfirmModal<T> extends Component<{
    target: () => T | null, // when set, dialog is shown
    clearTarget: () => void, // called when the dialog is done

    content: (target: T) => JSX.Element, // "are you sure you want to ..."
    successMessage: (target: T) => JSX.Element, // "x done successfully"

    onOk: (target: T) => Promise<void>,
}> {
    @observable isPending = false;
    @observable error: string | Error | null = null;

    constructor(p: any) {
        super(p);
        makeObservable(this);
    }

    @action.bound async onOk() {
        this.isPending = true;
        const target = this.props.target()!;
        try {
            await this.props.onOk(target);
            this.success(target);
        } catch (err) {
            this.error = err as any;
        } finally {
            this.isPending = false;
        }
    }

    @action.bound success(target: T) {
        const messageContent = this.props.successMessage(target);
        const msg = message.success({ content: messageContent, onClick: () => msg?.() });

        this.cancel();
    }

    @action.bound cancel() {
        runInAction(() => {
            this.isPending = false;
            this.error = null;
            this.props.clearTarget();
        })

    }

    render() {
        const target = this.props.target();
        const err = this.renderError();

        const content = target && this.props.content(target);

        return <Modal
            className="confirmModal"
            open={target != null}
            centered closable={false} maskClosable={!this.isPending} keyboard={!this.isPending}
            okText={this.error ? 'Retry' : 'Yes'}
            confirmLoading={this.isPending}
            okType="danger"
            cancelText="No"
            cancelButtonProps={{ disabled: this.isPending }}
            onCancel={this.cancel}
            onOk={this.onOk}
        >
            <>
                <div>
                    {content}
                </div>
                {err && <Alert
                    type="error" style={{ marginTop: '1em', padding: '10px 15px' }}
                    message={err.title}
                    description={err.content}
                />}

            </>
        </Modal>
    }

    renderError(): { title: JSX.Element, content: JSX.Element } | undefined {
        if (!this.error)
            return undefined;

        const txt = typeof this.error == 'string'
            ? this.error
            : this.error.message;

        // try parsing as json
        let apiErr: ApiError | undefined;
        try {
            apiErr = JSON.parse(txt) as ApiError;
            if (!apiErr || !apiErr.message || !apiErr.statusCode)
                apiErr = undefined;
        } catch {
            apiErr = undefined;
        }

        // return text only
        if (!apiErr)
            return {
                title: <>Error</>,
                content: <>{txt}</>
            };

        // render error object
        return {
            title: <div style={{ display: 'inline-flex', alignItems: 'center', gap: '0.3em' }}>
                <span>Error</span>
                <span style={{ fontSize: '75%', opacity: 0.7 }}>- {apiErr.statusCode}</span>
            </div>,
            content: <div className="codeBox" style={{ mixBlendMode: 'multiply' }}>{apiErr.message}</div>
        };
    }
}

// Takes an observable object that is either a single connector (runningTasks and totalTasks properties)
// or an array of connectors (in which case it will show the sum)

export const TasksColumn = observer((props: { observable: ClusterConnectors | ClusterConnectorInfo }) => {
    const obs = props.observable;

    let running = 0;
    let total = 0;

    if ('error' in obs && obs.error != null)
        return null;

    if ('clusterName' in obs) {
        // ClusterConnectors
        if (obs.error) return null;
        running = obs.connectors.sum(x => x.runningTasks);
        total = obs.connectors.sum(x => x.totalTasks);
    } else if ('name' in obs) {
        // ClusterConnectorInfo
        running = obs.runningTasks;
        total = obs.totalTasks;
    }

    return <>
        {running < total ? <span style={mr05}>{warnIcon}</span> : null}
        <span>{running} / {total}</span>
    </>
});

type ConnectorInfo = { runningConnectors: number, totalConnectors: number, error?: string };
export const ConnectorsColumn = observer((props: { observable: ConnectorInfo | ConnectorInfo[] }) => {

    let running = 0;
    let total = 0;
    let error: string | undefined = undefined;
    if ('runningConnectors' in props.observable) {
        running = props.observable.runningConnectors;
        total = props.observable.totalConnectors;
        error = props.observable.error;
    } else {
        if (props.observable.length == 0)
            return null;
        error = props.observable[0].error;
        running = props.observable.sum(x => x.runningConnectors);
        total = props.observable.sum(x => x.totalConnectors);
    }

    if (error)
        return null;

    return <>
        {running < total ? <span style={mr05}>{warnIcon}</span> : null}
        <span>{running} / {total}</span>
    </>
});

export const TaskState = observer((p: { observable: { state: ClusterConnectorTaskInfo['state'], trace?: string, taskId?: number } }) => {
    const [err, showErr] = useState(undefined as string | undefined);

    const task = p.observable;
    const state = task.state;

    const iconWrapper = (icon: JSX.Element) =>
<<<<<<< HEAD
        <span style={{ display: 'inline-flex', fontSize: '17px', verticalAlign: 'middle', height: '17px' }}>
=======
        <span style={{ fontSize: '17px' }}>
>>>>>>> ed45e2e7
            {icon}
        </span>

    let icon: JSX.Element = <></>;
    if (state == ConnectorState.Running) icon = iconWrapper(okIcon);
    if (state == ConnectorState.Failed) icon = iconWrapper(errIcon);
    if (state == ConnectorState.Paused) icon = iconWrapper(pauseIcon);
    if (state == ConnectorState.Unassigned) icon = iconWrapper(waitIcon);

    let stateContent = <span style={{ display: 'flex', alignItems: 'center', gap: '4px', height: 'auto' }} className="capitalize">
        {icon}
        {String(state).toLowerCase()}
    </span>;


    let errBtn: JSX.Element | undefined = undefined;
    let errModal: JSX.Element | undefined = undefined;
    if (task.trace) {
        errBtn = <Button danger onClick={() => showErr(task.trace)} style={{ padding: '0px 12px', display: 'inline-flex', alignItems: 'center', height: '30px', gap: '5px' }}>
            {stateContent}
            <span>(Show Error)</span>
        </Button>

        const close = () => showErr(undefined);
        errModal = <Modal open={err != null} onOk={close} onCancel={close} cancelButtonProps={{ style: { display: 'none' } }}
            bodyStyle={{ paddingBottom: '8px', paddingTop: '14px' }}
            centered
            closable={false} maskClosable={true}
            okText="Close" width="60%"
        >
            <>
                {
                    task.taskId == null
                        ? <h3>Error in Connector</h3>
                        : <h3>{`Error trace of task ${task.taskId}`}</h3>
                }
                <div className="codeBox" style={{ whiteSpace: 'pre', overflow: 'scroll', width: '100%', padding: '10px 8px' }}>{err}</div>
            </>
        </Modal>;

        stateContent = errBtn;
    }

    return <div>{stateContent}{errModal}</div>
});


export const okIcon = <CheckCircleTwoTone twoToneColor="#52c41a" />;
export const warnIcon = <WarningTwoTone twoToneColor="orange" />;
export const errIcon = <ExclamationCircleTwoTone twoToneColor="orangered" />;
const waitIcon = <HourglassTwoTone twoToneColor="#888" />;
const pauseIcon = <span style={{ color: '#555' }}><PauseCircleOutlined /></span>;

export const mr05: CSSProperties = { marginRight: '.5em' };
export const ml05: CSSProperties = { marginLeft: '.5em' };


// Mapping from health status to chakra color variables
export const statusColors = {
    'HEALTHY': 'green.500',
    'UNHEALTHY': 'red.500',
    'DEGRADED': 'orange.500',
    'PAUSED': 'gray.500',
    'RESTARTING': 'blue.500',
} as Record<ConnectorStatus, string>;<|MERGE_RESOLUTION|>--- conflicted
+++ resolved
@@ -636,11 +636,7 @@
     const state = task.state;
 
     const iconWrapper = (icon: JSX.Element) =>
-<<<<<<< HEAD
-        <span style={{ display: 'inline-flex', fontSize: '17px', verticalAlign: 'middle', height: '17px' }}>
-=======
         <span style={{ fontSize: '17px' }}>
->>>>>>> ed45e2e7
             {icon}
         </span>
 
