--- conflicted
+++ resolved
@@ -27,11 +27,7 @@
 import KowlEditor from '../../misc/KowlEditor';
 import PageContent from '../../misc/PageContent';
 import { ConnectClusterStore, ConnectorValidationError } from '../../../state/connect/state';
-<<<<<<< HEAD
-import { Flex, Text, Tabs, Link, SearchField, Box, Heading } from '@redpanda-data/ui';
-=======
 import { Flex, Text, Tabs, Link, SearchField, Box, Heading, Modal, ModalOverlay, ModalContent, ModalHeader, ModalBody, Spinner } from '@redpanda-data/ui';
->>>>>>> ed45e2e7
 import { findConnectorMetadata } from './helper';
 import { containsIgnoreCase, delay, TimeSince } from '../../../utils/utils';
 import { useDisclosure } from '@chakra-ui/react-use-disclosure';
@@ -446,19 +442,12 @@
                         window.scrollTo({ top: 0, behavior: 'smooth' });
                     }, 10);
 
-                    setTimeout(() => {
-                        window.scrollTo({ top: 0, behavior: 'smooth' });
-                    }, 10);
-
                     return currentStep < steps.length - 1 ? setCurrentStep((n) => n + 1) : undefined;
                 },
                 previous: () => {
 
-<<<<<<< HEAD
-=======
                     clearErrors();
 
->>>>>>> ed45e2e7
                     setTimeout(() => {
                         window.scrollTo({ top: 0, behavior: 'smooth' });
                     }, 10);
