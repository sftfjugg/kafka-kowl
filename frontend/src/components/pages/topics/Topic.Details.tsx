--- conflicted
+++ resolved
@@ -16,16 +16,10 @@
 import { ConfigEntry, Topic, TopicAction } from "../../../state/restInterfaces";
 import Card from "../../misc/Card";
 import { TopicConsumers } from "./Tab.Consumers";
-<<<<<<< HEAD
-import { DefaultSkeleton } from "../../../utils/tsxUtils";
-import { LockIcon } from "@primer/octicons-v2-react";
-import { computed } from "mobx";
-=======
 import { simpleUniqueId } from "../../../utils/utils";
 import { Label, ObjToKv, OptionGroup, DefaultSkeleton } from "../../../utils/tsxUtils";
 import { LockIcon, EyeClosedIcon } from "@primer/octicons-v2-react";
 import { computed, makeObservable, observable } from "mobx";
->>>>>>> 4a85e175
 import { HideStatisticsBarButton } from "../../misc/HideStatisticsBarButton";
 import { TopicDocumentation } from "./Tab.Docu";
 
