import React from "react";
import { Table, Empty, Skeleton, Row, Statistic, Tag, Input, Divider, Checkbox } from "antd";
import { observer } from "mobx-react";

import { api } from "../../../state/backendApi";
import { PageComponent, PageInitHelper } from "../Page";
import { GroupMemberDescription, GroupDescription } from "../../../state/restInterfaces";
import { motion } from "framer-motion";
import { animProps } from "../../../utils/animationProps";
import { makePaginationConfig, sortField } from "../../misc/common";
import { uiSettings } from "../../../state/ui";
import { appGlobal } from "../../../state/appGlobal";
import { GroupState } from "./Group.Details";
import { observable, autorun, IReactionDisposer } from "mobx";
import { containsIgnoreCase } from "../../../utils/utils";
import Card from "../../misc/Card";
import { editQuery } from "../../../utils/queryHelper";
import { uiState } from "../../../state/uiState";
import { DefaultSkeleton, Label, OptionGroup } from "../../../utils/tsxUtils";
import { BrokerList } from "../reassign-partitions/components/BrokerList";


@observer
class GroupList extends PageComponent {

    pageConfig = makePaginationConfig(uiSettings.consumerGroupList.pageSize);
    quickSearchReaction: IReactionDisposer;

    initPage(p: PageInitHelper): void {
        p.title = 'Consumer Groups';
        p.addBreadcrumb('Consumer Groups', '/groups');

        this.refreshData(false);
        appGlobal.onRefresh = () => this.refreshData(true);

    }

    componentDidMount() {
        // 1. use 'q' parameter for quick search (if it exists)
        editQuery(query => {
            if (query["q"])
                uiSettings.consumerGroupList.quickSearch = String(query["q"]);
        });

        // 2. whenever the quick search box changes, update the url
        this.quickSearchReaction = autorun(() => {
            editQuery(query => {
                const q = String(uiSettings.consumerGroupList.quickSearch);
                query["q"] = q ? q : undefined;
            })
        });
    }
    componentWillUnmount() {
        if (this.quickSearchReaction) this.quickSearchReaction();
    }

    refreshData(force: boolean) {
        api.refreshConsumerGroups(force);
    }

    render() {
        if (!api.consumerGroups) return DefaultSkeleton;
<<<<<<< HEAD
        if (api.consumerGroups.size == 0) return <Empty />
=======
>>>>>>> 9507d8a6

        const groups = Array.from(api.consumerGroups.values());
        const stateGroups = groups.groupInto(g => g.state);

        return <>
            <motion.div {...animProps} style={{ margin: '0 1rem' }}>
                <Card>
                    <Row>
                        <Statistic title='Total Groups' value={groups.length} />
                        <div style={{ width: '1px', background: '#8883', margin: '0 1.5rem', marginLeft: 0 }} />
                        {stateGroups.map(g =>
                            <Statistic style={{ marginRight: '1.5rem' }} key={g.key} title={g.key} value={g.items.length} />
                        )}
                    </Row>
                </Card>

                <Card>
                    {/* Searchbar */} {/* Filters */}
                    <div style={{ marginBottom: '.5rem', padding: '0', whiteSpace: 'nowrap', display: 'flex', alignItems: 'center', gap: '2em' }}>
                        <this.SearchBar />
                        {/* <Checkbox
                            value={uiSettings.consumerGroupList.hideEmpty}
                            onChange={c => uiSettings.consumerGroupList.hideEmpty = c.target.checked}
                        >Hide Empty
                        </Checkbox> */}
                    </div>

                    {/* Content */}
                    <Table
                        style={{ margin: '0', padding: '0' }} size={'middle'}
                        onRow={(record) =>
                        ({
                            onClick: () => appGlobal.history.push('/groups/' + record.groupId),
                        })}
                        pagination={this.pageConfig}
                        onChange={(pagination) => {
                            if (pagination.pageSize) uiSettings.consumerGroupList.pageSize = pagination.pageSize;
                            this.pageConfig.current = pagination.current;
                            this.pageConfig.pageSize = pagination.pageSize;
                        }}
                        rowClassName={() => 'hoverLink'}
                        showSorterTooltip={false}
                        dataSource={groups}
                        rowKey={x => x.groupId}
                        columns={[
                            { title: 'State', dataIndex: 'state', width: '130px', sorter: sortField('state'), render: (t, r) => <GroupState group={r} /> },
                            {
                                title: 'ID', dataIndex: 'groupId',
                                sorter: sortField('groupId'),
                                filteredValue: [uiSettings.consumerGroupList.quickSearch],
                                onFilter: (filterValue, record: GroupDescription) => (!filterValue) || containsIgnoreCase(record.groupId, String(filterValue)),
                                render: (t, r) => <this.GroupId group={r} />, className: 'whiteSpaceDefault'
                            },
                            { title: 'Coordinator', dataIndex: 'coordinatorId', width: 1, render: (x: number) => <BrokerList brokerIds={[x]} />},
                            { title: 'Protocol', dataIndex: 'protocol', width: 1},
                            { title: 'Members', dataIndex: 'members', width: 1, render: (t: GroupMemberDescription[]) => t.length, sorter: (a, b) => a.members.length - b.members.length, defaultSortOrder: 'descend' },
                            { title: 'Lag (Sum)', dataIndex: 'lagSum', sorter: (a, b) => a.lagSum - b.lagSum },
                        ]} />
                </Card>
            </motion.div>
        </>
    }

    SearchBar = observer(() => {
        return <>
            <Input allowClear={true} placeholder='Quick Search' size='large' style={{ width: '350px' }}
                onChange={e => uiSettings.consumerGroupList.quickSearch = e.target.value}
                value={uiSettings.consumerGroupList.quickSearch}
            // addonAfter={
            //     <Popover trigger='click' placement='right' title='Search Settings' content={<this.Settings />}>
            //         <Icon type='setting' style={{ color: '#0006' }} />
            //     </Popover>
            // }
            />

            {/* <this.FilterSummary /> */}
        </>
    })

    GroupId = (p: { group: GroupDescription }) => {
        const protocol = p.group.protocolType;

        if (protocol == 'consumer') return <>{p.group.groupId}</>;

        return <>
            <Tag>Protocol: {protocol}</Tag>
            <span> {p.group.groupId}</span>
        </>
    }
}

export default GroupList;<|MERGE_RESOLUTION|>--- conflicted
+++ resolved
@@ -60,10 +60,7 @@
 
     render() {
         if (!api.consumerGroups) return DefaultSkeleton;
-<<<<<<< HEAD
         if (api.consumerGroups.size == 0) return <Empty />
-=======
->>>>>>> 9507d8a6
 
         const groups = Array.from(api.consumerGroups.values());
         const stateGroups = groups.groupInto(g => g.state);
