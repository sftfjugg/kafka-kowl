// Copyright 2022 Redpanda Data, Inc.
//
// Use of this software is governed by the Business Source License
// included in the file https://github.com/redpanda-data/redpanda/blob/dev/licenses/bsl.md
//
// As of the Change Date specified in that file, in accordance with
// the Business Source License, use of this software will be governed
// by the Apache License, Version 2.0

package connect

import (
	"context"
	"fmt"
	"net/http"
	"strings"

	"github.com/cloudhut/common/rest"
	con "github.com/cloudhut/connect-client"
	"go.uber.org/zap"
	"go.uber.org/zap/zapcore"

	"github.com/redpanda-data/console/backend/pkg/config"
)

type connectorState = string

const (
	connectorStateUnassigned connectorState = "UNASSIGNED"
	connectorStateRunning    connectorState = "RUNNING"
	connectorStatePaused     connectorState = "PAUSED"
	connectorStateFailed     connectorState = "FAILED"
	connectorStateRestarting connectorState = "RESTARTING"
<<<<<<< HEAD
=======
	connectorStateDestroyed  connectorState = "DESTROYED"
>>>>>>> ed45e2e7
)

// connectorStatus is our holistic unified connector status that takes into account not just the
// connector instance state, but also state of all the tasks within the connector
type connectorStatus = string

const (
	connectorStatusHealthy    connectorStatus = "HEALTHY"
	connectorStatusUnhealthy  connectorStatus = "UNHEALTHY"
	connectorStatusDegraded   connectorStatus = "DEGRADED"
	connectorStatusPaused     connectorStatus = "PAUSED"
	connectorStatusRestarting connectorStatus = "RESTARTING"
<<<<<<< HEAD
=======
	connectorStatusUnassigned connectorStatus = "UNASSIGNED"
	connectorStatusDestroyed  connectorStatus = "DESTROYED"
	connectorStatusUnknown    connectorStatus = "UNKNOWN"
>>>>>>> ed45e2e7
)

// ClusterConnectors contains all available information about the deployed connectors
// in a single Kafka connect cluster.
type ClusterConnectors struct {
	ClusterName    string           `json:"clusterName"`
	ClusterAddress string           `json:"clusterAddress"`
	ClusterInfo    con.RootResource `json:"clusterInfo"`

	TotalConnectors   int                    `json:"totalConnectors"`
	RunningConnectors int                    `json:"runningConnectors"`
	Connectors        []ClusterConnectorInfo `json:"connectors"`
	Error             string                 `json:"error,omitempty"`

	// This is set at the HTTP handler level as this will be returned by the Hooks.
	AllowedActions []string `json:"allowedActions"`
}

// ClusterConnectorInfo contains all information we can retrieve about a single
// connector in a Kafka connect cluster.
type ClusterConnectorInfo struct {
	Name         string                      `json:"name"`
	Class        string                      `json:"class"`
	Config       map[string]string           `json:"config"`
	Type         string                      `json:"type"`  // Source or Sink
	Topic        string                      `json:"topic"` // Kafka Topic name
	State        connectorState              `json:"state"` // Running, ..
	Status       connectorStatus             `json:"status"`
	TotalTasks   int                         `json:"totalTasks"`
	RunningTasks int                         `json:"runningTasks"`
	Trace        string                      `json:"trace,omitempty"`
	Errors       []ClusterConnectorInfoError `json:"errors"`
	Tasks        []ClusterConnectorTaskInfo  `json:"tasks"`
}

type connectorErrorType = string

const (
	connectorErrorTypeError   = "ERROR"
	connectorErrorTypeWarning = "WARNING"
)

// ClusterConnectorInfoError provides nicer information about connector errors gathered from connector traces
type ClusterConnectorInfoError struct {
	Type    connectorErrorType `json:"type"`
	Title   string             `json:"title"`
	Content string             `json:"content"`
}

// ClusterConnectorTaskInfo provides information about a connector's task.
type ClusterConnectorTaskInfo struct {
	TaskID   int    `json:"taskId"`
	State    string `json:"state"`
	WorkerID string `json:"workerId"`
	Trace    string `json:"trace,omitempty"` // only set if the task is errored
}

// GetAllClusterConnectors returns the merged GET /connectors responses across all configured Connect clusters. Requests will be
// sent concurrently. Context timeout should be configured correctly in order to not await responses from offline clusters
// for too long.
func (s *Service) GetAllClusterConnectors(ctx context.Context) ([]*ClusterConnectors, error) {
	if !s.Cfg.Enabled {
		return nil, ErrKafkaConnectNotConfigured
	}

	ch := make(chan *ClusterConnectors, len(s.ClientsByCluster))
	for _, cluster := range s.ClientsByCluster {
		go func(cfg config.ConnectCluster, c *con.Client) {
			connectors, err := c.ListConnectorsExpanded(ctx)
			errMsg := ""
			if err != nil {
				s.Logger.Warn("failed to list connectors from Kafka connect cluster",
					zap.String("cluster_name", cfg.Name), zap.String("cluster_address", cfg.URL), zap.Error(err))
				errMsg = err.Error()

				ch <- &ClusterConnectors{
					ClusterName:    cfg.Name,
					ClusterAddress: cfg.URL,
					Connectors:     listConnectorsExpandedToClusterConnectorInfo(connectors),
					Error:          errMsg,
				}
				return
			}

			root, err := c.GetRoot(ctx)
			if err != nil {
				s.Logger.Warn("failed to list root resource from Kafka connect cluster",
					zap.String("cluster_name", cfg.Name), zap.String("cluster_address", cfg.URL), zap.Error(err))
				errMsg = err.Error()
			}

			totalConnectors := 0
			runningConnectors := 0
			for _, connector := range connectors {
				totalConnectors++
				if connector.Status.Connector.State == connectorStateRunning {
					runningConnectors++
				}
			}

			ch <- &ClusterConnectors{
				ClusterName:       cfg.Name,
				ClusterAddress:    cfg.URL,
				ClusterInfo:       root,
				TotalConnectors:   totalConnectors,
				RunningConnectors: runningConnectors,
				Connectors:        listConnectorsExpandedToClusterConnectorInfo(connectors),
				Error:             errMsg,
			}
		}(cluster.Cfg, cluster.Client)
	}

	// Consume all list connector responses and merge them into a single array.
	shards := make([]*ClusterConnectors, cap(ch))
	for i := 0; i < cap(ch); i++ {
		shards[i] = <-ch
	}
	return shards, nil
}

// GetClusterConnectors returns the GET /connectors response for a single connect cluster. A cluster can be referenced
// by it's name (as specified in the user config).
func (s *Service) GetClusterConnectors(ctx context.Context, clusterName string) (ClusterConnectors, *rest.Error) {
	c, restErr := s.getConnectClusterByName(clusterName)
	if restErr != nil {
		return ClusterConnectors{}, restErr
	}

	connectors, err := c.Client.ListConnectorsExpanded(ctx)
	errMsg := ""
	if err != nil {
		s.Logger.Warn("failed to list connectors from Kafka connect cluster",
			zap.String("cluster_name", c.Cfg.Name), zap.String("cluster_address", c.Cfg.URL), zap.Error(err))
		errMsg = err.Error()
	}

	return ClusterConnectors{
		ClusterName:    c.Cfg.Name,
		ClusterAddress: c.Cfg.URL,
		Connectors:     listConnectorsExpandedToClusterConnectorInfo(connectors),
		Error:          errMsg,
	}, nil
}

// GetConnector requests the connector info as well as the status info and merges both information together. If either
// request fails an error will be returned.
func (s *Service) GetConnector(ctx context.Context, clusterName string, connector string) (ClusterConnectorInfo, *rest.Error) {
	c, restErr := s.getConnectClusterByName(clusterName)
	if restErr != nil {
		return ClusterConnectorInfo{}, restErr
	}

	cInfo, err := c.Client.GetConnector(ctx, connector)
	if err != nil {
		return ClusterConnectorInfo{}, &rest.Error{
			Err:          err,
			Status:       http.StatusServiceUnavailable,
			Message:      fmt.Sprintf("Failed to get connector info: %v", err.Error()),
			InternalLogs: []zapcore.Field{zap.String("cluster_name", clusterName), zap.String("connector", connector)},
			IsSilent:     false,
		}
	}

	stateInfo, err := c.Client.GetConnectorStatus(ctx, connector)
	if err != nil {
		return ClusterConnectorInfo{}, &rest.Error{
			Err:          err,
			Status:       http.StatusServiceUnavailable,
			Message:      fmt.Sprintf("Failed to get connector state: %v", err.Error()),
			InternalLogs: []zapcore.Field{zap.String("cluster_name", clusterName), zap.String("connector", connector)},
			IsSilent:     false,
		}
	}

	tasks := make([]ClusterConnectorTaskInfo, len(stateInfo.Tasks))
	runningTasks := 0
	for i, task := range stateInfo.Tasks {
		tasks[i] = ClusterConnectorTaskInfo{
			TaskID:   task.ID,
			State:    task.State,
			WorkerID: task.WorkerID,
			Trace:    task.Trace,
		}
		if task.State == connectorStateRunning {
			runningTasks++
		}
	}

	return ClusterConnectorInfo{
		Name:         cInfo.Name,
		Class:        getMapValueOrString(cInfo.Config, "connector.class", "unknown"),
		Config:       cInfo.Config,
		Type:         cInfo.Type,
		State:        stateInfo.Connector.State,
		Topic:        getMapValueOrString(cInfo.Config, "kafka.topic", "unknown"),
		TotalTasks:   len(stateInfo.Tasks),
		RunningTasks: runningTasks,
		Tasks:        tasks,
	}, nil
}

func listConnectorsExpandedToClusterConnectorInfo(l map[string]con.ListConnectorsResponseExpanded) []ClusterConnectorInfo {
	if l == nil {
		return []ClusterConnectorInfo{}
	}

	connectorInfo := make([]ClusterConnectorInfo, 0, len(l))
	for _, c := range l {
		c := c
		cInfo := connectorsResponseToClusterConnectorInfo(&c)
		connectorInfo = append(connectorInfo, *cInfo)
	}

	return connectorInfo
}

<<<<<<< HEAD
//nolint:gocognit,cyclop // lots of inspection of state and tasks to determine status and errors
=======
//nolint:gocognit,cyclop,gocyclo // lots of inspection of state and tasks to determine status and errors
>>>>>>> ed45e2e7
func connectorsResponseToClusterConnectorInfo(c *con.ListConnectorsResponseExpanded) *ClusterConnectorInfo {
	totalTasks := len(c.Status.Tasks)
	tasks := make([]ClusterConnectorTaskInfo, totalTasks)
	connectorTaskErrors := make([]ClusterConnectorInfoError, 0, totalTasks)

	runningTasks := 0
	failedTasks := 0
	pausedTasks := 0
	restartingTasks := 0
	for i, task := range c.Status.Tasks {
		tasks[i] = ClusterConnectorTaskInfo{
			TaskID:   task.ID,
			State:    task.State,
			WorkerID: task.WorkerID,
			Trace:    task.Trace,
		}

		switch task.State {
		case connectorStateRunning:
			runningTasks++
		case connectorStateFailed:
			failedTasks++

			errTitle := fmt.Sprintf("Connector %s Task %d is in failed state.", c.Info.Name, task.ID)
			connectorTaskErrors = append(connectorTaskErrors, ClusterConnectorInfoError{
				Type:    connectorErrorTypeError,
				Title:   errTitle,
				Content: traceToErrorContent(errTitle, task.Trace),
			})
		case connectorStatePaused:
			pausedTasks++
		case connectorStateRestarting:
			restartingTasks++
		}
	}

	// LOGIC:
	// HEALTHY: Connector is in running state, > 0 tasks, all of them in running state.
	// UNHEALTHY: Connector is failed state.
	//			Or Connector is in running state but has 0 tasks.
	// 			Or Connector is in running state, has > 0 tasks, and all tasks are in failed state.
	// DEGRADED: Connector is in running state, has > 0 tasks, but has at least one state in failed state, but not all tasks are failed.
	// PAUSED: Connector is in paused state, regardless of individual tasks' states.
	// RESTARTING: Connector is in restarting state, or at least one task is in restarting state.
<<<<<<< HEAD
=======
	// UNASSIGNED: Connector is in unassigned state, regardless of any tasks.
	// DESTROYED: Connector is in destroyed state, regardless of any tasks.
	// UNKNOWN: Any other scenario.
>>>>>>> ed45e2e7
	var connStatus connectorStatus
	var errDetailedContent string
	//nolint:gocritic // this if else is easier to read as they map to rules and logic specified above.
	if (c.Status.Connector.State == connectorStateRunning) &&
		totalTasks > 0 && runningTasks == totalTasks {
		connStatus = connectorStatusHealthy
	} else if (c.Status.Connector.State == connectorStateFailed) ||
		((c.Status.Connector.State == connectorStateRunning) && (totalTasks == 0 || totalTasks == failedTasks)) {
		connStatus = connectorStatusUnhealthy

		if c.Status.Connector.State == connectorStateFailed {
			errDetailedContent = "Connector " + c.Info.Name + " is in failed state."
		} else if totalTasks == 0 {
			errDetailedContent = "Connector " + c.Info.Name + " is in " + strings.ToLower(c.Status.Connector.State) + " state but has no tasks."
		} else if totalTasks == failedTasks {
			errDetailedContent = "Connector " + c.Info.Name + " is in " + strings.ToLower(c.Status.Connector.State) + " state. All tasks are in failed state."
		}
	} else if (c.Status.Connector.State == connectorStateRunning) && (totalTasks > 0 && failedTasks > 0 && failedTasks < totalTasks) {
		connStatus = connectorStatusDegraded
		errDetailedContent = fmt.Sprintf("Connector %s is in %s state but has %d / %d failed tasks.",
			c.Info.Name, strings.ToLower(c.Status.Connector.State), failedTasks, totalTasks)
	} else if c.Status.Connector.State == connectorStatePaused {
		connStatus = connectorStatusPaused
	} else if (c.Status.Connector.State == connectorStateRestarting) ||
		(totalTasks > 0 && restartingTasks > 0) {
		connStatus = connectorStatusRestarting
<<<<<<< HEAD
=======
	} else if c.Status.Connector.State == connectorStateUnassigned {
		connStatus = connectorStatusUnassigned
	} else if c.Status.Connector.State == connectorStateDestroyed {
		connStatus = connectorStatusDestroyed
	} else {
		connStatus = connectorStatusUnknown
		errDetailedContent = fmt.Sprintf("Unknown connector status. Connector %s is in %s state.",
			c.Info.Name, strings.ToLower(c.Status.Connector.State))
>>>>>>> ed45e2e7
	}

	connectorErrors := make([]ClusterConnectorInfoError, 0)
	if connStatus == connectorStatusUnhealthy ||
		connStatus == connectorStatusDegraded {
		stateStr := "unhealthy"
		if connStatus == connectorStatusDegraded {
			stateStr = "degraded"
		}

		errTitle := "Connector " + c.Info.Name + " is in " + stateStr + " state."

		defaultContent := errTitle
		if errDetailedContent != "" {
			defaultContent = errDetailedContent
		}

		connectorErrors = append(connectorErrors, ClusterConnectorInfoError{
			Type:    connectorErrorTypeError,
			Title:   errTitle,
			Content: traceToErrorContent(defaultContent, c.Status.Connector.Trace),
		})
	} else if len(c.Status.Connector.Trace) > 0 {
		errTitle := "Connector " + c.Info.Name + " has an error"
		connectorErrors = append(connectorErrors, ClusterConnectorInfoError{
			Type:    connectorErrorTypeError,
			Title:   errTitle,
			Content: traceToErrorContent(errTitle, c.Status.Connector.Trace),
		})
	}

	connectorErrors = append(connectorErrors, connectorTaskErrors...)

	return &ClusterConnectorInfo{
		Name:         c.Info.Name,
		Class:        getMapValueOrString(c.Info.Config, "connector.class", "unknown"),
		Topic:        getMapValueOrString(c.Info.Config, "kafka.topic", "unknown"),
		Config:       c.Info.Config,
		Type:         c.Info.Type,
		State:        c.Status.Connector.State,
		Status:       connStatus,
		Tasks:        tasks,
		Trace:        c.Status.Connector.Trace,
		Errors:       connectorErrors,
		TotalTasks:   len(c.Status.Tasks),
		RunningTasks: runningTasks,
	}
}

// traceToErrorContent takes two parameters: a defaultValue string and a trace string.
// It returns a error message optimized for humans that is the sanitized trace line or the
// provided default value if no trace line is found.
func traceToErrorContent(defaultValue, trace string) string {
	if trace == "" {
		return defaultValue
	}

	lines := strings.Split(trace, "\n")
	filtered := make([]string, 0, len(lines))
	for _, l := range lines {
		l := strings.Trim(l, "\t")
		if !strings.HasSuffix(l, "exception") && !strings.HasSuffix(l, ")") {
			filtered = append(filtered, l)
		}
	}

	// some lines have 'caused by' prefix which has description
	for _, l := range filtered {
		if strings.HasPrefix(strings.ToLower(l), "caused by") {
			return sanitizeTraceLine(l)
		}
	}

	if len(filtered) > 0 {
		return sanitizeTraceLine(filtered[0])
	}

	return defaultValue
}

func sanitizeTraceLine(l string) string {
	lower := strings.ToLower(l)
	if strings.HasPrefix(lower, "caused by:") {
		l = strings.TrimPrefix(l, "caused by:")
		l = strings.TrimPrefix(l, "Caused by:")
	}

	var content string
	if strings.Index(l, ":") > 0 {
		content = l[strings.Index(l, ":")+1:]
	}

	content = strings.TrimSpace(content)

	return content
}<|MERGE_RESOLUTION|>--- conflicted
+++ resolved
@@ -31,10 +31,7 @@
 	connectorStatePaused     connectorState = "PAUSED"
 	connectorStateFailed     connectorState = "FAILED"
 	connectorStateRestarting connectorState = "RESTARTING"
-<<<<<<< HEAD
-=======
 	connectorStateDestroyed  connectorState = "DESTROYED"
->>>>>>> ed45e2e7
 )
 
 // connectorStatus is our holistic unified connector status that takes into account not just the
@@ -47,12 +44,9 @@
 	connectorStatusDegraded   connectorStatus = "DEGRADED"
 	connectorStatusPaused     connectorStatus = "PAUSED"
 	connectorStatusRestarting connectorStatus = "RESTARTING"
-<<<<<<< HEAD
-=======
 	connectorStatusUnassigned connectorStatus = "UNASSIGNED"
 	connectorStatusDestroyed  connectorStatus = "DESTROYED"
 	connectorStatusUnknown    connectorStatus = "UNKNOWN"
->>>>>>> ed45e2e7
 )
 
 // ClusterConnectors contains all available information about the deployed connectors
@@ -269,11 +263,7 @@
 	return connectorInfo
 }
 
-<<<<<<< HEAD
-//nolint:gocognit,cyclop // lots of inspection of state and tasks to determine status and errors
-=======
 //nolint:gocognit,cyclop,gocyclo // lots of inspection of state and tasks to determine status and errors
->>>>>>> ed45e2e7
 func connectorsResponseToClusterConnectorInfo(c *con.ListConnectorsResponseExpanded) *ClusterConnectorInfo {
 	totalTasks := len(c.Status.Tasks)
 	tasks := make([]ClusterConnectorTaskInfo, totalTasks)
@@ -318,12 +308,9 @@
 	// DEGRADED: Connector is in running state, has > 0 tasks, but has at least one state in failed state, but not all tasks are failed.
 	// PAUSED: Connector is in paused state, regardless of individual tasks' states.
 	// RESTARTING: Connector is in restarting state, or at least one task is in restarting state.
-<<<<<<< HEAD
-=======
 	// UNASSIGNED: Connector is in unassigned state, regardless of any tasks.
 	// DESTROYED: Connector is in destroyed state, regardless of any tasks.
 	// UNKNOWN: Any other scenario.
->>>>>>> ed45e2e7
 	var connStatus connectorStatus
 	var errDetailedContent string
 	//nolint:gocritic // this if else is easier to read as they map to rules and logic specified above.
@@ -350,8 +337,6 @@
 	} else if (c.Status.Connector.State == connectorStateRestarting) ||
 		(totalTasks > 0 && restartingTasks > 0) {
 		connStatus = connectorStatusRestarting
-<<<<<<< HEAD
-=======
 	} else if c.Status.Connector.State == connectorStateUnassigned {
 		connStatus = connectorStatusUnassigned
 	} else if c.Status.Connector.State == connectorStateDestroyed {
@@ -360,7 +345,6 @@
 		connStatus = connectorStatusUnknown
 		errDetailedContent = fmt.Sprintf("Unknown connector status. Connector %s is in %s state.",
 			c.Info.Name, strings.ToLower(c.Status.Connector.State))
->>>>>>> ed45e2e7
 	}
 
 	connectorErrors := make([]ClusterConnectorInfoError, 0)
